// Package gcm provides send and receive GCM functionality.
package gcm

import (
	"bytes"
	"encoding/json"
	"fmt"
	"io/ioutil"
	"net/http"
	"time"

	log "github.com/Sirupsen/logrus"
)

const (
	httpAddress = "https://gcm-http.googleapis.com/gcm/send"
)

// httpClient is an interface to stub the internal http.Client.
type httpClient interface {
	Do(req *http.Request) (resp *http.Response, err error)
}

// gcmHTTP is a container for the GCM HTTP Server client.
type gcmHTTP struct {
	GCMURL     string
	apiKey     string
	httpClient httpClient
	debug      bool
}

// Used to compute results for multicast messages with retries.
type multicastResultsState map[string]*HTTPResult

// newHTTPGCMClient creates a new client for handling GCM HTTP requests.
func newHTTPClient(apiKey string, debug bool) httpC {
	return &gcmHTTP{
		GCMURL:     httpAddress,
		apiKey:     apiKey,
		httpClient: &http.Client{},
		debug:      debug,
	}
}

// Send sends an HTTP message using exponential backoff, handling multicast replies.
func (c *gcmHTTP) Send(m HTTPMessage) (*HTTPResponse, error) {
	targets, err := messageTargetAsStringsArray(m)
	if err != nil {
		return nil, fmt.Errorf("error extracting target from message: %v", err)
	}

	var (
		multicastID  int64
		retryAfter   time.Duration
		gcmResp      *HTTPResponse
		b            = newExponentialBackoff()
		resultsState = make(multicastResultsState)
		localTo      = make([]string, len(targets))
	)

	// Make a copy of the targets to keep track of results during retries.
	copy(localTo, targets)

	for b.sendAnother() {
		if gcmResp, retryAfter, err = sendHTTP(c.httpClient, c.GCMURL, c.apiKey, m, c.debug); err != nil {
			// Honor the Retry-After header if it is included in the response.
			if retryAfter > 0 {
				b.setMin(retryAfter)
				b.wait()
				continue
			}
			return gcmResp, err
		}
		if len(gcmResp.Results) > 0 {
			multicastID = gcmResp.MulticastID
			doRetry, toRetry, err := checkResults(gcmResp.Results, localTo, resultsState)
			if err != nil {
				return gcmResp, fmt.Errorf("error checking GCM results: %v", err)
			}
			if doRetry {
				// Honor the Retry-After header if it is included in the response.
				if retryAfter > 0 {
					b.setMin(retryAfter)
				}
				localTo = make([]string, len(toRetry))
				copy(localTo, toRetry)
				if m.RegistrationIDs != nil {
					m.RegistrationIDs = toRetry
				}
				b.wait()
				continue
			}
		}
		break
	}

	// if it was multicast, reconstruct response in case there have been retries
	if len(targets) > 1 {
		gcmResp = buildRespForMulticast(targets, resultsState, multicastID)
	}

	return gcmResp, nil
}

// parseRetryAfter returns the duration to wait until the next retry attempt.
func parseRetryAfter(retryAfter string) (time.Duration, error) {
	// W3 spec, section 14.37:
	// Retry-After  = "Retry-After" ":" ( HTTP-date | delta-seconds )
	// Examples:
        // Retry-After: Fri, 31 Dec 1999 23:59:59 GMT
        // Retry-After: 120
	// Assuming that the header contains seconds instead of a date

	// Try parsing seconds first:
	if d, err := time.ParseDuration(retryAfter); err == nil {
		return d, nil
	}

	// Try parsing http date
	if t, err := http.ParseTime(retryAfter); err == nil {
		return t.Sub(time.Now().UTC()), nil
	}

	return 0, fmt.Errorf("cannot parse Retry-After header %s", retryAfter)
}

// sendHTTP sends a single request to GCM HTTP server and parses the response.
func sendHTTP(httpClient httpClient, URL string, apiKey string, m HTTPMessage,
	debug bool) (gcmResp *HTTPResponse, retryAfter time.Duration, err error) {
	var bs []byte
	if bs, err = json.Marshal(m); err != nil {
		return
	}

	if debug {
		log.WithField("http request", string(bs)).Debug("gcm http request")
	}

	var req *http.Request
	if req, err = http.NewRequest("POST", URL, bytes.NewReader(bs)); err != nil {
		return
	}

	// Add required headers.
	req.Header.Add(http.CanonicalHeaderKey("Content-Type"), "application/json")
	req.Header.Add(http.CanonicalHeaderKey("Authorization"), fmt.Sprintf("key=%v", apiKey))

	var httpResp *http.Response
	if httpResp, err = httpClient.Do(req); err != nil {
		return
	}

	gcmResp = &HTTPResponse{StatusCode: httpResp.StatusCode}
	retryAfter, err = parseRetryAfter(httpResp.Header.Get(http.CanonicalHeaderKey("Retry-After")))

	// Read response.
	body, err := ioutil.ReadAll(httpResp.Body)
	defer httpResp.Body.Close()
	if err != nil {
		err = fmt.Errorf("error reading http response body: %v", err)
		return
	}
	if len(body) > 0 {
		if debug {
<<<<<<< HEAD
			log.WithFields(
				log.Fields{"http reply": string(body), "status code": httpResp.StatusCode},
			).Debug("gcm http reply")
=======
			log.WithFields(log.Fields{
				"status": httpResp.StatusCode,
				"body": string(body),
			}).Debug("gcm http reply")
>>>>>>> 7ba237ae
		}
		err = json.Unmarshal(body, gcmResp)
		if err != nil {
			err = fmt.Errorf("error unmarshaling json from body: %v", err)
			return
		}
	}

	return
}

// buildRespForMulticast builds the final response for a multicast message, in case there have been
// retries for subsets of the original recipients.
func buildRespForMulticast(to []string, mrs multicastResultsState, mid int64) *HTTPResponse {
	resp := &HTTPResponse{}
	resp.MulticastID = mid
	resp.Results = make([]HTTPResult, len(to))
	for i, regID := range to {
		result, ok := mrs[regID]
		if !ok {
			continue
		}
		resp.Results[i] = *result
		if result.MessageID != "" {
			resp.Success++
		} else if result.Error != "" {
			resp.Failure++
		}
		if result.RegistrationID != "" {
			resp.CanonicalIds++
		}
	}
	return resp
}

// messageTargetAsStringsArray transforms the recipient in an array of strings if needed.
func messageTargetAsStringsArray(m HTTPMessage) ([]string, error) {
	if m.RegistrationIDs != nil {
		return m.RegistrationIDs, nil
	} else if m.To != "" {
		target := []string{m.To}
		return target, nil
	}
	target := []string{}
	return target, fmt.Errorf("cannot find any valid target field in message")
}

// checkResults determines which errors can be retried in the multicast send.
func checkResults(gcmResults []HTTPResult, recipients []string,
	resultsState multicastResultsState) (doRetry bool, toRetry []string, err error) {
	doRetry = false
	toRetry = []string{}
	for i := 0; i < len(gcmResults); i++ {
		result := gcmResults[i]
		regID := recipients[i]
		resultsState[regID] = &result
		if result.Error != "" {
			if retryableErrors[result.Error] {
				toRetry = append(toRetry, regID)
				if doRetry == false {
					doRetry = true
				}
			}
		}
	}
	return doRetry, toRetry, nil
}<|MERGE_RESOLUTION|>--- conflicted
+++ resolved
@@ -107,8 +107,8 @@
 	// W3 spec, section 14.37:
 	// Retry-After  = "Retry-After" ":" ( HTTP-date | delta-seconds )
 	// Examples:
-        // Retry-After: Fri, 31 Dec 1999 23:59:59 GMT
-        // Retry-After: 120
+	// Retry-After: Fri, 31 Dec 1999 23:59:59 GMT
+	// Retry-After: 120
 	// Assuming that the header contains seconds instead of a date
 
 	// Try parsing seconds first:
@@ -162,16 +162,10 @@
 	}
 	if len(body) > 0 {
 		if debug {
-<<<<<<< HEAD
-			log.WithFields(
-				log.Fields{"http reply": string(body), "status code": httpResp.StatusCode},
-			).Debug("gcm http reply")
-=======
 			log.WithFields(log.Fields{
 				"status": httpResp.StatusCode,
-				"body": string(body),
+				"body":   string(body),
 			}).Debug("gcm http reply")
->>>>>>> 7ba237ae
 		}
 		err = json.Unmarshal(body, gcmResp)
 		if err != nil {
