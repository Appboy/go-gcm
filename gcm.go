// Copyright 2015 Google Inc. All Rights Reserved.
//
// Licensed under the Apache License, Version 2.0 (the "License");
// you may not use this file except in compliance with the License.
// You may obtain a copy of the License at
//
//     http://www.apache.org/licenses/LICENSE-2.0
//
// Unless required by applicable law or agreed to in writing, software
// distributed under the License is distributed on an "AS IS" BASIS,
// WITHOUT WARRANTIES OR CONDITIONS OF ANY KIND, either express or implied.
// See the License for the specific language governing permissions and
// limitations under the License.

// Package gcm provides send and receive GCM functionality.
package gcm

// HTTPMessage defines a downstream GCM HTTP message.
type HTTPMessage struct {
	To                    string        `json:"to,omitempty"`
	RegistrationIDs       []string      `json:"registration_ids,omitempty"`
	CollapseKey           string        `json:"collapse_key,omitempty"`
	Priority              string        `json:"priority,omitempty"`
	ContentAvailable      bool          `json:"content_available,omitempty"`
	TimeToLive            *uint         `json:"time_to_live,omitempty"`
	RestrictedPackageName string        `json:"restricted_package_name,omitempty"`
	DryRun                bool          `json:"dry_run,omitempty"`
	Data                  Data          `json:"data,omitempty"`
	Notification          *Notification `json:"notification,omitempty"`
}

// HTTPResponse is the GCM connection server response to an HTTP downstream message.
type HTTPResponse struct {
<<<<<<< HEAD
	StatusCode   int
	MulticastID  int64        `json:"multicast_id,omitempty"`
	Success      uint         `json:"success,omitempty"`
	Failure      uint         `json:"failure,omitempty"`
	CanonicalIds uint         `json:"canonical_ids,omitempty"`
=======
	StatusCode   int          `json:"-"`
	MulticastID  int64        `json:"multicast_id"`
	Success      uint         `json:"success"`
	Failure      uint         `json:"failure"`
	CanonicalIds uint         `json:"canonical_ids"`
>>>>>>> 7ba237ae
	Results      []HTTPResult `json:"results,omitempty"`
	// Topic message HTTP response only.
	MessageID uint   `json:"message_id,omitempty"`
	Error     string `json:"error,omitempty"`
}

// HTTPResult represents the result of a single processed HTTP request.
type HTTPResult struct {
	MessageID      string `json:"message_id,omitempty"`
	RegistrationID string `json:"registration_id,omitempty"`
	Error          string `json:"error,omitempty"`
}

// XMPPMessage defines a downstream GCM XMPP message.
type XMPPMessage struct {
	To                       string        `json:"to,omitempty"`
	MessageID                string        `json:"message_id"`
	MessageType              string        `json:"message_type,omitempty"`
	CollapseKey              string        `json:"collapse_key,omitempty"`
	Priority                 string        `json:"priority,omitempty"`
	ContentAvailable         bool          `json:"content_available,omitempty"`
	TimeToLive               *uint         `json:"time_to_live,omitempty"`
	DeliveryReceiptRequested bool          `json:"delivery_receipt_requested,omitempty"`
	DryRun                   bool          `json:"dry_run,omitempty"`
	Data                     Data          `json:"data,omitempty"`
	Notification             *Notification `json:"notification,omitempty"`
}

// Data defines the custom payload of a GCM message.
type Data map[string]interface{}

// Notification defines the notification payload of a GCM message.
// NOTE: contains keys for both Android and iOS notifications.
type Notification struct {
	// Common fields.
	Title        string `json:"title,omitempty"`
	Body         string `json:"body,omitempty"`
	Sound        string `json:"sound,omitempty"`
	ClickAction  string `json:"click_action,omitempty"`
	BodyLocKey   string `json:"body_loc_key,omitempty"`
	BodyLocArgs  string `json:"body_loc_args,omitempty"`
	TitleLocKey  string `json:"title_loc_key,omitempty"`
	TitleLocArgs string `json:"title_loc_args,omitempty"`

	// Android-only fields.
	Icon  string `json:"icon,omitempty"`
	Tag   string `json:"tag,omitempty"`
	Color string `json:"color,omitempty"`

	// iOS-only fields
	Badge string `json:"badge,omitempty"`
}

// Config is a container for GCM client configuration data.
type Config struct {
	SenderID          string `json:"sender_id"`
	APIKey            string `json:"api_key"`
	UseFCM            bool   `json:"use_fcm"`
	Sandbox           bool   `json:"sandbox"`
	MonitorConnection bool   `json:"monitor_connection"`
	Debug             bool   `json:"debug"`
	PingInterval      int    `json:"ping_interval"`
	PingTimeout       int    `json:"ping_timeout"`
}

// CCSMessage is an XMPP message sent from CCS.
// The CCS message can be an upstream message (device to server) or a
// message from CCS (e.g. a delivery receipt, a control, etc).
type CCSMessage struct {
	From             string `json:"from, omitempty"`
	MessageID        string `json:"message_id, omitempty"`
	MessageType      string `json:"message_type, omitempty"`
	RegistrationID   string `json:"registration_id,omitempty"`
	Error            string `json:"error,omitempty"`
	ErrorDescription string `json:"error_description,omitempty"`
	Category         string `json:"category, omitempty"`
	Data             Data   `json:"data,omitempty"`
	ControlType      string `json:"control_type,omitempty"`
}

// MessageHandler is the type for a function that handles a CCS message.
type MessageHandler func(cm CCSMessage) error

// Client defines an interface for the GCM client.
type Client interface {
	ID() string
	SendHTTP(m HTTPMessage) (*HTTPResponse, error)
	SendXMPP(m XMPPMessage) (string, int, error)
	Close() error
}<|MERGE_RESOLUTION|>--- conflicted
+++ resolved
@@ -31,19 +31,11 @@
 
 // HTTPResponse is the GCM connection server response to an HTTP downstream message.
 type HTTPResponse struct {
-<<<<<<< HEAD
 	StatusCode   int
-	MulticastID  int64        `json:"multicast_id,omitempty"`
-	Success      uint         `json:"success,omitempty"`
-	Failure      uint         `json:"failure,omitempty"`
-	CanonicalIds uint         `json:"canonical_ids,omitempty"`
-=======
-	StatusCode   int          `json:"-"`
 	MulticastID  int64        `json:"multicast_id"`
 	Success      uint         `json:"success"`
 	Failure      uint         `json:"failure"`
 	CanonicalIds uint         `json:"canonical_ids"`
->>>>>>> 7ba237ae
 	Results      []HTTPResult `json:"results,omitempty"`
 	// Topic message HTTP response only.
 	MessageID uint   `json:"message_id,omitempty"`
